--- conflicted
+++ resolved
@@ -7,11 +7,7 @@
     <parent>
         <groupId>software.amazon.randomcutforest</groupId>
         <artifactId>randomcutforest-parent</artifactId>
-<<<<<<< HEAD
-        <version>2.0</version>
-=======
         <version>2.0.1</version>
->>>>>>> 6395db52
     </parent>
 
     <artifactId>randomcutforest-serialization</artifactId>
