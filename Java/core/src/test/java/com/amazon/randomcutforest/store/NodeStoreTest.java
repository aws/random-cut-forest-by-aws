--- conflicted
+++ resolved
@@ -63,11 +63,7 @@
         int cutDimension2 = 14;
         float cutValue2 = 15.5f;
 
-<<<<<<< HEAD
         int index2 = store.addNode(parentIndex2, leftIndex2, rightIndex2, cutDimension2, cutValue2, mass2);
-=======
-        short index2 = store.addNode(parentIndex2, leftIndex2, rightIndex2, cutDimension2, cutValue2, mass2);
->>>>>>> 8a050720
         assertEquals(2, store.size());
         assertEquals(mass2, store.mass[index2]);
         assertEquals(parentIndex2, store.parentIndex[index2]);
@@ -163,7 +159,7 @@
         int cutDimension1 = 4;
         float cutValue1 = 5.5f;
 
-        int index1 = store.addNode(parentIndex1, leftIndex1, rightIndex1, cutDimension1, cutValue1, mass1);
+        store.addNode(parentIndex1, leftIndex1, rightIndex1, cutDimension1, cutValue1, mass1);
 
         assertThrows(IllegalArgumentException.class, () -> store.releaseIndex((short) -1));
     }
