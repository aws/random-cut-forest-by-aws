/*
 * Copyright 2020 Amazon.com, Inc. or its affiliates. All Rights Reserved.
 *
 * Licensed under the Apache License, Version 2.0 (the "License").
 * You may not use this file except in compliance with the License.
 * A copy of the License is located at
 *
 *     http://www.apache.org/licenses/LICENSE-2.0
 *
 * or in the "license" file accompanying this file. This file is distributed
 * on an "AS IS" BASIS, WITHOUT WARRANTIES OR CONDITIONS OF ANY KIND, either
 * express or implied. See the License for the specific language governing
 * permissions and limitations under the License.
 */

package com.amazon.randomcutforest;

<<<<<<< HEAD
=======
import static com.amazon.randomcutforest.CommonUtils.*;

import java.util.*;
import java.util.function.BinaryOperator;
import java.util.function.Function;
import java.util.stream.Collector;

>>>>>>> e378cf84
import com.amazon.randomcutforest.anomalydetection.AnomalyAttributionVisitor;
import com.amazon.randomcutforest.anomalydetection.AnomalyScoreVisitor;
import com.amazon.randomcutforest.executor.*;
import com.amazon.randomcutforest.imputation.ImputeVisitor;
import com.amazon.randomcutforest.inspect.NearNeighborVisitor;
import com.amazon.randomcutforest.interpolation.SimpleInterpolationVisitor;
import com.amazon.randomcutforest.returntypes.*;
import com.amazon.randomcutforest.sampler.CompactSampler;
import com.amazon.randomcutforest.sampler.SimpleStreamSampler;
import com.amazon.randomcutforest.store.PointStoreDouble;
import com.amazon.randomcutforest.tree.CompactRandomCutTreeDouble;
import com.amazon.randomcutforest.tree.ITree;
import com.amazon.randomcutforest.tree.RandomCutTree;
import com.amazon.randomcutforest.util.ShingleBuilder;

import java.util.*;
import java.util.function.BinaryOperator;
import java.util.function.Function;
import java.util.stream.Collector;

import static com.amazon.randomcutforest.CommonUtils.*;

/**
 * The RandomCutForest class is the interface to the algorithms in this package,
 * and includes methods for anomaly detection, anomaly detection with
 * attribution, density estimation, imputation, and forecasting. A Random Cut
 * Forest is a collection of Random Cut Trees and stream samplers. When an
 * update call is made to a Random Cut Forest, each sampler is independently
 * updated with the submitted (and if the point is accepted by the sampler, then
 * the corresponding Random Cut Tree is also updated. Similarly, when an
 * algorithm method is called, the Random Cut Forest proxies to the trees which
 * implement the actual scoring logic. The Random Cut Forest then combines
 * partial results into a final results.
 */
public class RandomCutForest {

    /**
     * Default sample size. This is the number of points retained by the stream
     * sampler.
     */
    public static final int DEFAULT_SAMPLE_SIZE = 256;

    /**
     * Default fraction used to compute the amount of points required by stream
     * samplers before results are returned.
     */
    public static final double DEFAULT_OUTPUT_AFTER_FRACTION = 0.25;

    /**
     * If the user doesn't specify an explicit lambda value, then we set it to the
     * inverse of this coefficient times sample size.
     */
    public static final double DEFAULT_SAMPLE_SIZE_COEFFICIENT_IN_LAMBDA = 10.0;

    /**
     * Default number of trees to use in the forest.
     */
    public static final int DEFAULT_NUMBER_OF_TREES = 50;

    /**
     * By default, trees will not store sequence indexes.
     */
    public static final boolean DEFAULT_STORE_SEQUENCE_INDEXES_ENABLED = false;

    /**
     * By default, trees will not create indexable references.
     */
    public static final boolean DEFAULT_COMPACT_ENABLED = false;

    public static final boolean DEFAULT_TREE_SAVE = false;

    /**
     * By default, nodes will not store center of mass.
     */
    public static final boolean DEFAULT_CENTER_OF_MASS_ENABLED = false;

    /**
     * Parallel execution is enabled by default.
     */
    public static final boolean DEFAULT_PARALLEL_EXECUTION_ENABLED = false;

    public static final boolean DEFAULT_APPROXIMATE_ANOMALY_SCORE_HIGH_IS_CRITICAL = true;

    public static final double DEFAULT_APPROXIMATE_DYNAMIC_SCORE_PRECISION = 0.1;

    public static final int DEFAULT_APPROXIMATE_DYNAMIC_SCORE_MIN_VALUES_ACCEPTED = 5;

    /**
     * Random number generator used by the forest.
     */
    protected final Random rng;
    /**
     * The number of dimensions in the input data.
     */
    protected final int dimensions;
    /**
     * The sample size used by stream samplers in this forest.
     */
    protected final int sampleSize;
    /**
     * The number of points required by stream samplers before results are returned.
     */
    protected final int outputAfter;
    /**
     * The number of trees in this forest.
     */
    protected final int numberOfTrees;
    /**
     * The decay factor (lambda value) used by stream samplers in this forest.
     */
    protected final double lambda;
    /**
     * Store the time information
     */
    protected final boolean storeSequenceIndexesEnabled;
    /**
     * Store the time information
     */
    protected final boolean compactEnabled;
    /**
     * Enable center of mass at internal nodes
     */
    protected final boolean centerOfMassEnabled;
    /**
     * Enable parallel execution.
     */
    protected final boolean parallelExecutionEnabled;
    /**
     * Number of threads to use in the threadpool if parallel execution is enabled.
     */
    protected final int threadPoolSize;
    /**
     * An implementation of forest traversal algorithms.
     */
    protected final AbstractForestTraversalExecutor traversalExecutor;

    /**
     * An implementation of forest update algorithms.
     */
    protected final AbstractForestUpdateExecutor updateExecutor;

    protected final PointStoreDouble pointStore;

    protected boolean saveTreeData;

    protected RandomCutForest(Builder<?> builder) {
        checkArgument(builder.numberOfTrees > 0, "numberOfTrees must be greater than 0");
        checkArgument(builder.sampleSize > 0, "sampleSize must be greater than 0");
        builder.outputAfter.ifPresent(n -> {
            checkArgument(n > 0, "outputAfter must be greater than 0");
            checkArgument(n <= builder.sampleSize, "outputAfter must be smaller or equal to sampleSize");
        });
        checkArgument(builder.dimensions > 0, "dimensions must be greater than 0");
        builder.lambda.ifPresent(lambda -> {
            checkArgument(lambda >= 0, "lambda must be greater than or equal to 0");
        });
        builder.threadPoolSize.ifPresent(n -> checkArgument((n > 0) || ((n == 0) && !builder.parallelExecutionEnabled),
                "threadPoolSize must be greater/equal than 0. To disable thread pool, set parallel execution to 'false'."));

        numberOfTrees = builder.numberOfTrees;
        sampleSize = builder.sampleSize;
        outputAfter = builder.outputAfter.orElse((int) (sampleSize * DEFAULT_OUTPUT_AFTER_FRACTION));
        dimensions = builder.dimensions;
        lambda = builder.lambda.orElse(1.0 / (DEFAULT_SAMPLE_SIZE_COEFFICIENT_IN_LAMBDA * sampleSize));
        storeSequenceIndexesEnabled = builder.storeSequenceIndexesEnabled;
        centerOfMassEnabled = builder.centerOfMassEnabled;
        parallelExecutionEnabled = builder.parallelExecutionEnabled;
        compactEnabled = builder.compactEnabled;
        saveTreeData = builder.saveTreeData;
        ArrayList<SamplerPlusTree> components = new ArrayList<>(numberOfTrees);
        IUpdateCoordinator coordinator;

        // If a random seed was given, use it to create a new Random. Otherwise, call
        // the 0-argument constructor
        rng = builder.randomSeed.map(Random::new).orElseGet(Random::new);

        if (compactEnabled) {
            pointStore = new PointStoreDouble(dimensions, sampleSize * numberOfTrees + 1);
            coordinator = new PointStoreCoordinator(pointStore);
        } else {
            pointStore = null;
            coordinator = new PointSequencer();
        }

        for (int i = 0; i < numberOfTrees; i++) {
            if (!compactEnabled) {
                RandomCutTree tree = RandomCutTree.builder().storeSequenceIndexesEnabled(storeSequenceIndexesEnabled)
                        .centerOfMassEnabled(centerOfMassEnabled).randomSeed(rng.nextLong()).build();
                SimpleStreamSampler newSampler = new SimpleStreamSampler(sampleSize, lambda, rng.nextLong(),
                        storeSequenceIndexesEnabled);
                components.add(new SamplerPlusTree(newSampler, tree));
            } else {
                CompactRandomCutTreeDouble tree = new CompactRandomCutTreeDouble(sampleSize, rng.nextLong(),
                        pointStore);
                CompactSampler newSampler = new CompactSampler(sampleSize, lambda, rng.nextLong(),
                        storeSequenceIndexesEnabled);
                components.add(new SamplerPlusTree(newSampler, tree));
            }
        }

        if (parallelExecutionEnabled) {
            // If the user specified a thread pool size, use it. Otherwise, use available
            // processors - 1.
            threadPoolSize = builder.threadPoolSize.orElse(Runtime.getRuntime().availableProcessors() - 1);
            traversalExecutor = new ParallelForestTraversalExecutor(components, threadPoolSize);
            updateExecutor = new ParallelForestUpdateExecutor(coordinator, components, threadPoolSize);
        } else {
            threadPoolSize = 0;
            traversalExecutor = new SequentialForestTraversalExecutor(components);
            updateExecutor = new SequentialForestUpdateExecutor(coordinator, components);
        }
    }

    /**
     * @return a new RandomCutForest builder.
     */
    public static Builder builder() {
        return new Builder();
    }

    /**
     * Create a new RandomCutForest with optional arguments set to default values.
     *
     * @param dimensions The number of dimension in the input data.
     * @param randomSeed The random seed to use to create the forest random number
     *                   generator
     * @return a new RandomCutForest with optional arguments set to default values.
     */
    public static RandomCutForest defaultForest(int dimensions, long randomSeed) {
        return builder().dimensions(dimensions).randomSeed(randomSeed).build();
    }

    /**
     * Create a new RandomCutForest with optional arguments set to default values.
     *
     * @param dimensions The number of dimension in the input data.
     * @return a new RandomCutForest with optional arguments set to default values.
     */
    public static RandomCutForest defaultForest(int dimensions) {
        return builder().dimensions(dimensions).build();
    }

    /**
     * @return the number of trees in the forest.
     */
    public int getNumberOfTrees() {
        return numberOfTrees;
    }

    /**
     * @return the sample size used by stream samplers in this forest.
     */
    public int getSampleSize() {
        return sampleSize;
    }

    /**
     * @return the number of points required by stream samplers before results are
     *         returned.
     */
    public int getOutputAfter() {
        return outputAfter;
    }

    /**
     * @return the number of dimensions in the data points accepted by this forest.
     */
    public int getDimensions() {
        return dimensions;
    }

    /**
     * @return return the decay factor (lambda value) used by stream samplers in
     *         this forest.
     */
    public double getLambda() {
        return lambda;
    }

    /**
     * @return true if points are saved with sequence indexes, false otherwise.
     */
    public boolean storeSequenceIndexesEnabled() {
        return storeSequenceIndexesEnabled;
    }

    /**
     * @return true if points are saved with sequence indexes, false otherwise.
     */
    public boolean compactEnabled() {
        return compactEnabled;
    }

    /**
     * @return true if tree nodes retain the center of mass, false otherwise.
     */
    public boolean centerOfMassEnabled() {
        return centerOfMassEnabled;
    }

    /**
     * @return true if parallel execution is enabled, false otherwise.
     */
    public boolean parallelExecutionEnabled() {
        return parallelExecutionEnabled;
    }

    /**
     * @return the number of threads in the thread pool if parallel execution is
     *         enabled, 0 otherwise.
     */
    public int getThreadPoolSize() {
        return threadPoolSize;
    }

    public boolean saveTreeData() {
        return saveTreeData;
    }

    /**
     * Update the forest with the given point. The point is submitted to each
     * sampler in the forest. If the sampler accepts the point, the point is
     * submitted to the update method in the corresponding Random Cut Tree.
     *
     * @param point The point used to update the forest.
     */
    public void update(double[] point) {
        checkNotNull(point, "point must not be null");
        checkArgument(point.length == dimensions, String.format("point.length must equal %d", dimensions));
        updateExecutor.update(point);
    }

    /**
     * Visit each of the trees in the forest and combine the individual results into
     * an aggregate result. A visitor is constructed for each tree using the visitor
     * factory, and then submitted to
     * {@link RandomCutTree#traverse(double[], Visitor)}. The results from all the
     * trees are combined using the accumulator and then transformed using the
     * finisher before being returned. Trees are visited in parallel using
     * {@link java.util.Collection#parallelStream()}.
     *
     * @param point          The point that defines the traversal path.
     * @param visitorFactory A factory method which is invoked for each tree to
     *                       construct a vistor.
     * @param accumulator    A function that combines the results from individual
     *                       trees into an aggregate result.
     * @param finisher       A function called on the aggregate result in order to
     *                       produce the final result.
     * @param <R>            The visitor result type. This is the type that will be
     *                       returned after traversing each individual tree.
     * @param <S>            The final type, after any final normalization at the
     *                       forest level.
     * @return The aggregated and finalized result after sending a visitor through
     *         each tree in the forest.
     */
    public <R, S> S traverseForest(double[] point, Function<ITree<?>, Visitor<R>> visitorFactory,
            BinaryOperator<R> accumulator, Function<R, S> finisher) {

        checkNotNull(point, "point must not be null");
        checkArgument(point.length == dimensions, String.format("point.length must equal %d", dimensions));
        checkNotNull(visitorFactory, "visitorFactory must not be null");
        checkNotNull(accumulator, "accumulator must not be null");
        checkNotNull(finisher, "finisher must not be null");

        return traversalExecutor.traverseForest(point, visitorFactory, accumulator, finisher);
    }

    /**
     * Visit each of the trees in the forest and combine the individual results into
     * an aggregate result. A visitor is constructed for each tree using the visitor
     * factory, and then submitted to
     * {@link RandomCutTree#traverse(double[], Visitor)}. The results from
     * individual trees are collected using the {@link java.util.stream.Collector}
     * and returned. Trees are visited in parallel using
     * {@link java.util.Collection#parallelStream()}.
     *
     * @param point          The point that defines the traversal path.
     * @param visitorFactory A factory method which is invoked for each tree to
     *                       construct a vistor.
     * @param collector      A collector used to aggregate individual tree results
     *                       into a final result.
     * @param <R>            The visitor result type. This is the type that will be
     *                       returned after traversing each individual tree.
     * @param <S>            The final type, after any final normalization at the
     *                       forest level.
     * @return The aggregated and finalized result after sending a visitor through
     *         each tree in the forest.
     */
    public <R, S> S traverseForest(double[] point, Function<ITree<?>, Visitor<R>> visitorFactory,
            Collector<R, ?, S> collector) {

        checkNotNull(point, "point must not be null");
        checkArgument(point.length == dimensions, String.format("point.length must equal %d", dimensions));
        checkNotNull(visitorFactory, "visitorFactory must not be null");
        checkNotNull(collector, "collector must not be null");

        return traversalExecutor.traverseForest(point, visitorFactory, collector);
    }

    /**
     * Visit each of the trees in the forest sequentially and combine the individual
     * results into an aggregate result. A visitor is constructed for each tree
     * using the visitor factory, and then submitted to
     * {@link RandomCutTree#traverse(double[], Visitor)}. The results from all the
     * trees are combined using the {@link ConvergingAccumulator}, and the method
     * stops visiting trees after convergence is reached. The result is transformed
     * using the finisher before being returned.
     *
     * @param point          The point that defines the traversal path.
     * @param visitorFactory A factory method which is invoked for each tree to
     *                       construct a vistor.
     * @param accumulator    An accumulator that combines the results from
     *                       individual trees into an aggregate result and checks to
     *                       see if the result can be returned without further
     *                       processing.
     * @param finisher       A function called on the aggregate result in order to
     *                       produce the final result.
     * @param <R>            The visitor result type. This is the type that will be
     *                       returned after traversing each individual tree.
     * @param <S>            The final type, after any final normalization at the
     *                       forest level.
     * @return The aggregated and finalized result after sending a visitor through
     *         each tree in the forest.
     */
    public <R, S> S traverseForest(double[] point, Function<ITree<?>, Visitor<R>> visitorFactory,
            ConvergingAccumulator<R> accumulator, Function<R, S> finisher) {

        checkNotNull(point, "point must not be null");
        checkArgument(point.length == dimensions, String.format("point.length must equal %d", dimensions));
        checkNotNull(visitorFactory, "visitorFactory must not be null");
        checkNotNull(accumulator, "accumulator must not be null");
        checkNotNull(finisher, "finisher must not be null");

        return traversalExecutor.traverseForest(point, visitorFactory, accumulator, finisher);
    }

    /**
     * Visit each of the trees in the forest and combine the individual results into
     * an aggregate result. A multi-visitor is constructed for each tree using the
     * visitor factory, and then submitted to
     * {@link RandomCutTree#traverseMulti(double[], MultiVisitor)}. The results from
     * all the trees are combined using the accumulator and then transformed using
     * the finisher before being returned.
     *
     * @param point          The point that defines the traversal path.
     * @param visitorFactory A factory method which is invoked for each tree to
     *                       construct a multi-vistor.
     * @param accumulator    A function that combines the results from individual
     *                       trees into an aggregate result.
     * @param finisher       A function called on the aggregate result in order to
     *                       produce the final result.
     * @param <R>            The visitor result type. This is the type that will be
     *                       returned after traversing each individual tree.
     * @param <S>            The final type, after any final normalization at the
     *                       forest level.
     * @return The aggregated and finalized result after sending a visitor through
     *         each tree in the forest.
     */
    public <R, S> S traverseForestMulti(double[] point, Function<ITree<?>, MultiVisitor<R>> visitorFactory,
            BinaryOperator<R> accumulator, Function<R, S> finisher) {

        checkNotNull(point, "point must not be null");
        checkArgument(point.length == dimensions, String.format("point.length must equal %d", dimensions));
        checkNotNull(visitorFactory, "visitorFactory must not be null");
        checkNotNull(accumulator, "accumulator must not be null");
        checkNotNull(finisher, "finisher must not be null");

        return traversalExecutor.traverseForestMulti(point, visitorFactory, accumulator, finisher);
    }

    /**
     * Visit each of the trees in the forest and combine the individual results into
     * an aggregate result. A multi-visitor is constructed for each tree using the
     * visitor factory, and then submitted to
     * {@link RandomCutTree#traverseMulti(double[], MultiVisitor)}. The results from
     * individual trees are collected using the {@link java.util.stream.Collector}
     * and returned. Trees are visited in parallel using
     * {@link java.util.Collection#parallelStream()}.
     *
     * @param point          The point that defines the traversal path.
     * @param visitorFactory A factory method which is invoked for each tree to
     *                       construct a vistor.
     * @param collector      A collector used to aggregate individual tree results
     *                       into a final result.
     * @param <R>            The visitor result type. This is the type that will be
     *                       returned after traversing each individual tree.
     * @param <S>            The final type, after any final normalization at the
     *                       forest level.
     * @return The aggregated and finalized result after sending a visitor through
     *         each tree in the forest.
     */
    public <R, S> S traverseForestMulti(double[] point, Function<ITree<?>, MultiVisitor<R>> visitorFactory,
            Collector<R, ?, S> collector) {

        checkNotNull(point, "point must not be null");
        checkArgument(point.length == dimensions, String.format("point.length must equal %d", dimensions));
        checkNotNull(visitorFactory, "visitorFactory must not be null");
        checkNotNull(collector, "collector must not be null");

        return traversalExecutor.traverseForestMulti(point, visitorFactory, collector);
    }

    /**
     * Compute an anomaly score for the given point. The point being scored is
     * compared with the points in the sample to compute a measure of how anomalous
     * it is. Scores are greater than 0, with higher scores corresponding to bing
     * more anomalous. A threshold of 1.0 is commonly used to distinguish anomalous
     * points from non-anomolous ones.
     * <p>
     * See {@link AnomalyScoreVisitor} for more details about the anomaly score
     * algorithm.
     *
     * @param point The point being scored.
     * @return an anomaly score for the given point.
     */
    public double getAnomalyScore(double[] point) {
        if (!isOutputReady()) {
            return 0.0;
        }

        Function<ITree<?>, Visitor<Double>> visitorFactory = tree -> new AnomalyScoreVisitor(point, tree.getMass());

        BinaryOperator<Double> accumulator = Double::sum;

        Function<Double, Double> finisher = sum -> sum / numberOfTrees;

        return traverseForest(point, visitorFactory, accumulator, finisher);
    }

    /**
     * Anomaly score evaluated sequentially with option of early stopping the early
     * stopping parameter precision gives an approximate solution in the range
     * (1-precision)*score(q)- precision, (1+precision)*score(q) + precision for the
     * score of a point q. In this function z is hardcoded to 0.1. If this function
     * is used, then not all the trees will be used in evaluation (but they have to
     * be updated anyways, because they may be used for the next q). The advantage
     * is that "almost certainly" anomalies/non-anomalies can be detected easily
     * with few trees.
     *
     * @param point input point q
     * @return anomaly score with early stopping with z=0.1
     */

    public double getApproximateAnomalyScore(double[] point) {
        if (!isOutputReady()) {
            return 0.0;
        }

        Function<ITree<?>, Visitor<Double>> visitorFactory = tree -> new AnomalyScoreVisitor(point, tree.getMass());

        ConvergingAccumulator<Double> accumulator = new OneSidedConvergingDoubleAccumulator(
                DEFAULT_APPROXIMATE_ANOMALY_SCORE_HIGH_IS_CRITICAL, DEFAULT_APPROXIMATE_DYNAMIC_SCORE_PRECISION,
                DEFAULT_APPROXIMATE_DYNAMIC_SCORE_MIN_VALUES_ACCEPTED, numberOfTrees);

        Function<Double, Double> finisher = x -> x / accumulator.getValuesAccepted();

        return traverseForest(point, visitorFactory, accumulator, finisher);
    }

    /**
     * Compute an anomaly score attribution DiVector for the given point. The point
     * being scored is compared with the points in the sample to compute a measure
     * of how anomalous it is. The result DiVector will contain an anomaly score in
     * both the positive and negative directions for each dimension of the data.
     * <p>
     * See {@link AnomalyAttributionVisitor} for more details about the anomaly
     * score algorithm.
     *
     * @param point The point being scored.
     * @return an anomaly score for the given point.
     */
    public DiVector getAnomalyAttribution(double[] point) {
        // this will return the same (modulo floating point summation) L1Norm as
        // getAnomalyScore
        if (!isOutputReady()) {
            return new DiVector(dimensions);
        }

        Function<ITree<?>, Visitor<DiVector>> visitorFactory = tree -> new AnomalyAttributionVisitor(point,
                tree.getMass());
        BinaryOperator<DiVector> accumulator = DiVector::addToLeft;
        Function<DiVector, DiVector> finisher = x -> x.scale(1.0 / numberOfTrees);

        return traverseForest(point, visitorFactory, accumulator, finisher);
    }

    /**
     * Sequential version of attribution corresponding to getAnomalyScoreSequential;
     * The high-low sum in the result should be the same as the scalar score
     * computed by {@link #getAnomalyScore(double[])}.
     *
     * @param point The point being scored.
     * @return anomaly attribution for the given point.
     */
    public DiVector getApproximateAnomalyAttribution(double[] point) {
        if (!isOutputReady()) {
            return new DiVector(dimensions);
        }

        Function<ITree<?>, Visitor<DiVector>> visitorFactory = tree -> new AnomalyAttributionVisitor(point,
                tree.getMass());

        ConvergingAccumulator<DiVector> accumulator = new OneSidedConvergingDiVectorAccumulator(dimensions,
                DEFAULT_APPROXIMATE_ANOMALY_SCORE_HIGH_IS_CRITICAL, DEFAULT_APPROXIMATE_DYNAMIC_SCORE_PRECISION,
                DEFAULT_APPROXIMATE_DYNAMIC_SCORE_MIN_VALUES_ACCEPTED, numberOfTrees);

        Function<DiVector, DiVector> finisher = vector -> vector.scale(1.0 / accumulator.getValuesAccepted());

        return traverseForest(point, visitorFactory, accumulator, finisher);
    }

    /**
     * Compute a density estimate at the given point.
     * <p>
     * See {@link SimpleInterpolationVisitor} and {@link DensityOutput} for more
     * details about the density computation.
     *
     * @param point The point where the density estimate is made.
     * @return A density estimate.
     */
    public DensityOutput getSimpleDensity(double[] point) {

        // density estimation should use sufficiently larger number of samples
        // and only return answers when full

        if (!samplersFull()) {
            return new DensityOutput(dimensions, sampleSize);
        }

        Function<ITree<?>, Visitor<InterpolationMeasure>> visitorFactory = tree -> new SimpleInterpolationVisitor(point,
                sampleSize, 1.0, centerOfMassEnabled); // self
        Collector<InterpolationMeasure, ?, InterpolationMeasure> collector = InterpolationMeasure.collector(dimensions,
                sampleSize, numberOfTrees);

        return new DensityOutput(traverseForest(point, visitorFactory, collector));
    }

    /**
     * Given a point with missing values, return a new point with the missing values
     * imputed. Each tree in the forest individual produces an imputed value. For
     * 1-dimensional points, the median imputed value is returned. For points with
     * more than 1 dimension, the imputed point with the 25th percentile anomaly
     * score is returned.
     *
     * @param point                 A point with missing values.
     * @param numberOfMissingValues The number of missing values in the point.
     * @param missingIndexes        An array containing the indexes of the missing
     *                              values in the point. The length of the array
     *                              should be greater than or equal to the number of
     *                              missing values.
     * @return A point with the missing values imputed.
     */
    public double[] imputeMissingValues(double[] point, int numberOfMissingValues, int[] missingIndexes) {
        checkArgument(numberOfMissingValues >= 0, "numberOfMissingValues must be greater than or equal to 0");

        // We check this condition in traverseForest, but we need to check it here s
        // wellin case we need to copy the
        // point in the next block
        checkNotNull(point, "point must not be null");

        if (numberOfMissingValues == 0) {
            return Arrays.copyOf(point, point.length);
        }

        checkNotNull(missingIndexes, "missingIndexes must not be null");
        checkArgument(numberOfMissingValues <= missingIndexes.length,
                "numberOfMissingValues must be less than or equal to missingIndexes.length");

        if (!isOutputReady()) {
            return new double[dimensions];
        }

        Function<ITree<?>, MultiVisitor<double[]>> visitorFactory = tree -> new ImputeVisitor(point,
                numberOfMissingValues, missingIndexes);

        if (numberOfMissingValues == 1) {

            // when there is 1 missing value, we sort all the imputed values and return the
            // median

            Collector<double[], ArrayList<Double>, ArrayList<Double>> collector = Collector.of(ArrayList::new,
                    (list, array) -> list.add(array[missingIndexes[0]]), (left, right) -> {
                        left.addAll(right);
                        return left;
                    }, list -> {
                        list.sort(Comparator.comparing(Double::doubleValue));
                        return list;
                    });

            ArrayList<Double> imputedValues = traverseForestMulti(point, visitorFactory, collector);
            double[] returnPoint = Arrays.copyOf(point, dimensions);
            returnPoint[missingIndexes[0]] = imputedValues.get(numberOfTrees / 2);
            return returnPoint;
        } else {

            // when there is more than 1 missing value, we sort the imputed points by
            // anomaly score and
            // return the point with the 25th percentile anomaly score

            Collector<double[], ArrayList<double[]>, ArrayList<double[]>> collector = Collector.of(ArrayList::new,
                    ArrayList::add, (left, right) -> {
                        left.addAll(right);
                        return left;
                    }, list -> {
                        list.sort(Comparator.comparing(this::getAnomalyScore));
                        return list;
                    });

            ArrayList<double[]> imputedPoints = traverseForestMulti(point, visitorFactory, collector);
            return imputedPoints.get(numberOfTrees / 4);
        }
    }

    /**
     * Given an initial shingled point, extrapolate the stream into the future to
     * produce a forecast. This method is intended to be called when the input data
     * is being shingled, and it works by imputing forward one shingle block at a
     * time.
     *
     * @param point        The starting point for extrapolation.
     * @param horizon      The number of blocks to forecast.
     * @param blockSize    The number of entries in a block. This should be the same
     *                     as the size of a single input to the shingle.
     * @param cyclic       If true then the shingling is cyclic, otherwise it's a
     *                     sliding shingle.
     * @param shingleIndex If cyclic is true, then this should be the current index
     *                     in the shingle. That is, the index where the next point
     *                     added to the shingle would be written. If cyclic is false
     *                     then this value is not used.
     * @return a forecasted time series.
     */
    public double[] extrapolateBasic(double[] point, int horizon, int blockSize, boolean cyclic, int shingleIndex) {
        checkArgument(0 < blockSize && blockSize < dimensions,
                "blockSize must be between 0 and dimensions (exclusive)");
        checkArgument(dimensions % blockSize == 0, "dimensions must be evenly divisible by blockSize");
        checkArgument(0 <= shingleIndex && shingleIndex < dimensions / blockSize,
                "shingleIndex must be between 0 (inclusive) and dimensions / blockSize");

        double[] result = new double[blockSize * horizon];
        int[] missingIndexes = new int[blockSize];
        double[] queryPoint = Arrays.copyOf(point, dimensions);

        if (cyclic) {
            extrapolateBasicCyclic(result, horizon, blockSize, shingleIndex, queryPoint, missingIndexes);
        } else {
            extrapolateBasicSliding(result, horizon, blockSize, queryPoint, missingIndexes);
        }

        return result;
    }

    /**
     * Given an initial shingled point, extrapolate the stream into the future to
     * produce a forecast. This method is intended to be called when the input data
     * is being shingled, and it works by imputing forward one shingle block at a
     * time. If the shingle is cyclic, then this method uses 0 as the shingle index.
     *
     * @param point     The starting point for extrapolation.
     * @param horizon   The number of blocks to forecast.
     * @param blockSize The number of entries in a block. This should be the same as
     *                  the size of a single input to the shingle.
     * @param cyclic    If true then the shingling is cyclic, otherwise it's a
     *                  sliding shingle.
     * @return a forecasted time series.
     */
    public double[] extrapolateBasic(double[] point, int horizon, int blockSize, boolean cyclic) {
        return extrapolateBasic(point, horizon, blockSize, cyclic, 0);
    }

    /**
     * Given a shingle builder, extrapolate the stream into the future to produce a
     * forecast. This method assumes you are passing in the shingle builder used to
     * preprocess points before adding them to this forest.
     *
     * @param builder The shingle builder used to process points before adding them
     *                to the forest.
     * @param horizon The number of blocks to forecast.
     * @return a forecasted time series.
     */
    public double[] extrapolateBasic(ShingleBuilder builder, int horizon) {
        return extrapolateBasic(builder.getShingle(), horizon, builder.getInputPointSize(), builder.isCyclic(),
                builder.getShingleIndex());
    }

    void extrapolateBasicSliding(double[] result, int horizon, int blockSize, double[] queryPoint,
            int[] missingIndexes) {
        int resultIndex = 0;

        Arrays.fill(missingIndexes, 0);
        for (int y = 0; y < blockSize; y++) {
            missingIndexes[y] = dimensions - blockSize + y;
        }

        for (int k = 0; k < horizon; k++) {
            // shift all entries in the query point left by 1 block
            System.arraycopy(queryPoint, blockSize, queryPoint, 0, dimensions - blockSize);

            double[] imputedPoint = imputeMissingValues(queryPoint, blockSize, missingIndexes);
            for (int y = 0; y < blockSize; y++) {
                result[resultIndex++] = queryPoint[dimensions - blockSize + y] = imputedPoint[dimensions - blockSize
                        + y];
            }
        }
    }

    void extrapolateBasicCyclic(double[] result, int horizon, int blockSize, int shingleIndex, double[] queryPoint,
            int[] missingIndexes) {

        int resultIndex = 0;
        int currentPosition = shingleIndex;
        Arrays.fill(missingIndexes, 0);

        for (int k = 0; k < horizon; k++) {
            for (int y = 0; y < blockSize; y++) {
                missingIndexes[y] = (currentPosition + y) % dimensions;
            }

            double[] imputedPoint = imputeMissingValues(queryPoint, blockSize, missingIndexes);

            for (int y = 0; y < blockSize; y++) {
                result[resultIndex++] = queryPoint[(currentPosition + y)
                        % dimensions] = imputedPoint[(currentPosition + y) % dimensions];
            }

            currentPosition = (currentPosition + blockSize) % dimensions;
        }
    }

    /**
     * For each tree in the forest, follow the tree traversal path and return the
     * leaf node if the standard Euclidean distance between the query point and the
     * leaf point is smaller than the given threshold. Note that this will not
     * necessarily be the nearest point in the tree, because the traversal path is
     * determined by the random cuts in the tree. If the same leaf point is found in
     * multiple trees, those results will be combined into a single Neighbor in the
     * result.
     *
     * If sequence indexes are disabled for this forest, then the list of sequence
     * indexes will be empty in returned Neighbors.
     *
     * @param point             A point whose neighbors we want to find.
     * @param distanceThreshold The maximum Euclidean distance for a point to be
     *                          considered a neighbor.
     * @return a list of Neighbors, ordered from closest to furthest.
     */
    public List<Neighbor> getNearNeighborsInSample(double[] point, double distanceThreshold) {
        checkNotNull(point, "point must not be null");
        checkArgument(distanceThreshold > 0, "distanceThreshold must be greater than 0");

        if (!isOutputReady()) {
            return Collections.emptyList();
        }

        Function<ITree<?>, Visitor<Optional<Neighbor>>> visitorFactory = tree -> new NearNeighborVisitor(point,
                distanceThreshold);

        return traverseForest(point, visitorFactory, Neighbor.collector());
    }

    /**
     * For each tree in the forest, follow the tree traversal path and return the
     * leaf node. Note that this will not necessarily be the nearest point in the
     * tree, because the traversal path is determined by the random cuts in the
     * tree. If the same leaf point is found in multiple trees, those results will
     * be combined into a single Neighbor in the result.
     *
     * If sequence indexes are disabled for this forest, then sequenceIndexes will
     * be empty in the returned Neighbors.
     *
     * @param point A point whose neighbors we want to find.
     * @return a list of Neighbors, ordered from closest to furthest.
     */
    public List<Neighbor> getNearNeighborsInSample(double[] point) {
        return getNearNeighborsInSample(point, Double.POSITIVE_INFINITY);
    }

    /**
     * @return true if all samplers are ready to output results.
     */
    public boolean isOutputReady() {
        return updateExecutor.getCurrentIndex() >= outputAfter;
    }

    /**
     * @return true if all samplers in the forest are full.
     */
    public boolean samplersFull() {
        return updateExecutor.getCurrentIndex() >= sampleSize;
    }

    /**
     * Returns the total number updates to the forest.
     *
     * The count of updates is represented with long type and may overflow.
     *
     * @return the total number of updates to the forest.
     */
    public long getTotalUpdates() {
        return updateExecutor.getCurrentIndex();
    }

    public static class Builder<T extends Builder<T>> {

        // We use Optional types for optional primitive fields when it doesn't make
        // sense to use a constant default.

        private int dimensions;
        private int sampleSize = DEFAULT_SAMPLE_SIZE;
        private Optional<Integer> outputAfter = Optional.empty();
        private int numberOfTrees = DEFAULT_NUMBER_OF_TREES;
        private Optional<Double> lambda = Optional.empty();
        private Optional<Long> randomSeed = Optional.empty();
        private boolean compactEnabled = DEFAULT_COMPACT_ENABLED;
        private boolean saveTreeData = DEFAULT_TREE_SAVE;
        private boolean storeSequenceIndexesEnabled = DEFAULT_STORE_SEQUENCE_INDEXES_ENABLED;
        private boolean centerOfMassEnabled = DEFAULT_CENTER_OF_MASS_ENABLED;
        private boolean parallelExecutionEnabled = DEFAULT_PARALLEL_EXECUTION_ENABLED;
        private Optional<Integer> threadPoolSize = Optional.empty();

        public T dimensions(int dimensions) {
            this.dimensions = dimensions;
            return (T) this;
        }

        public T sampleSize(int sampleSize) {
            this.sampleSize = sampleSize;
            return (T) this;
        }

        public T outputAfter(int outputAfter) {
            this.outputAfter = Optional.of(outputAfter);
            return (T) this;
        }

        public T numberOfTrees(int numberOfTrees) {
            this.numberOfTrees = numberOfTrees;
            return (T) this;
        }

        public T lambda(double lambda) {
            this.lambda = Optional.of(lambda);
            return (T) this;
        }

        public T randomSeed(long randomSeed) {
            this.randomSeed = Optional.of(randomSeed);
            return (T) this;
        }

        public T storeSequenceIndexesEnabled(boolean storeSequenceIndexesEnabled) {
            this.storeSequenceIndexesEnabled = storeSequenceIndexesEnabled;
            return (T) this;
        }

        public T centerOfMassEnabled(boolean centerOfMassEnabled) {
            this.centerOfMassEnabled = centerOfMassEnabled;
            return (T) this;
        }

        public T parallelExecutionEnabled(boolean parallelExecutionEnabled) {
            this.parallelExecutionEnabled = parallelExecutionEnabled;
            return (T) this;
        }

        public T threadPoolSize(int threadPoolSize) {
            this.threadPoolSize = Optional.of(threadPoolSize);
            return (T) this;
        }

        public T compactEnabled(boolean compactEnabled) {
            this.compactEnabled = compactEnabled;
            return (T) this;
        }

        public T saveTreeData(boolean saveTreedata) {
            this.saveTreeData = saveTreedata;
            return (T) this;
        }

        public RandomCutForest build() {
            return new RandomCutForest(this);
        }
    }

    /**
     * The following initialization must happen as soon as the forest is created and
     * trees are empty
     */
    public static RandomCutForest getForest(ForestState forestState) {
        RandomCutForest forest = builder().dimensions(forestState.dimensions).numberOfTrees(forestState.numberOfTrees)
                .lambda(forestState.lambda).outputAfter(forestState.outputAfter).sampleSize(forestState.sampleSize)
                .centerOfMassEnabled(forestState.centerOfMassEnabled).compactEnabled(forestState.compactEnabled)
                .storeSequenceIndexesEnabled(forestState.storeSequenceIndexesEnabled)
                .threadPoolSize(forestState.threadPoolSize)
                .parallelExecutionEnabled(forestState.parallelExecutionEnabled).build();

        if (!forestState.compactEnabled) {
            forest.updateExecutor.initializeModels(forestState.smallSamplerData, forestState.sequentialSamplerData);
        } else {
            forest.pointStore.reInitialize(forestState.pointStoreDoubleData);
            if (forestState.saveTreeData) {
                checkState(forestState.treeData != null, " error, missing tree information");
            }
            forest.updateExecutor.initializeCompact(forestState.compactSamplerData, forestState.treeData);

        }

        forest.updateExecutor.setCurrentIndex(forestState.entreesSeen);
        return forest;
    }

<<<<<<< HEAD
    public ForestState getForestState() {
        ForestState answer = new ForestState();
        answer.numberOfTrees = getNumberOfTrees();
        answer.dimensions = getDimensions();
        answer.lambda = getLambda();
        answer.sampleSize = getSampleSize();
        answer.centerOfMassEnabled = centerOfMassEnabled();
        answer.outputAfter = getOutputAfter();
        answer.parallelExecutionEnabled = parallelExecutionEnabled();
        answer.threadPoolSize = getThreadPoolSize();
        answer.storeSequenceIndexesEnabled = storeSequenceIndexesEnabled();
        answer.entreesSeen = getTotalUpdates();
        answer.compactEnabled = compactEnabled();
        answer.saveTreeData = saveTreeData();

        if (!compactEnabled) {
            /**
             * In this case there is no pointstore and we onle have a basic serialization
             * where the samples are stored and the trees are rebuilt from the samples.
             */
            answer.pointStoreDoubleData = null;
            if (storeSequenceIndexesEnabled) {
                answer.sequentialSamplerData = updateExecutor.getSequentialSamples();
                answer.smallSamplerData = null;
            } else {
                answer.smallSamplerData = updateExecutor.getWeightedSamples();
                answer.sequentialSamplerData = null;
            }
            answer.compactSamplerData = null;
        } else {
            answer.pointStoreDoubleData = updateExecutor.getPointStoredata();
            if (this.saveTreeData) {
                answer.treeData = updateExecutor.getTreeData();
            } else {
                answer.treeData = null;
            }
            answer.compactSamplerData = updateExecutor.getCompactSamplerData();
            answer.sequentialSamplerData = null;
            answer.smallSamplerData = null;
        }
        answer.entreesSeen = getTotalUpdates();
        return answer;
    }

=======
>>>>>>> e378cf84
}<|MERGE_RESOLUTION|>--- conflicted
+++ resolved
@@ -15,16 +15,7 @@
 
 package com.amazon.randomcutforest;
 
-<<<<<<< HEAD
-=======
-import static com.amazon.randomcutforest.CommonUtils.*;
-
-import java.util.*;
-import java.util.function.BinaryOperator;
-import java.util.function.Function;
-import java.util.stream.Collector;
-
->>>>>>> e378cf84
+
 import com.amazon.randomcutforest.anomalydetection.AnomalyAttributionVisitor;
 import com.amazon.randomcutforest.anomalydetection.AnomalyScoreVisitor;
 import com.amazon.randomcutforest.executor.*;
@@ -1036,7 +1027,6 @@
         return forest;
     }
 
-<<<<<<< HEAD
     public ForestState getForestState() {
         ForestState answer = new ForestState();
         answer.numberOfTrees = getNumberOfTrees();
@@ -1081,6 +1071,5 @@
         return answer;
     }
 
-=======
->>>>>>> e378cf84
+
 }