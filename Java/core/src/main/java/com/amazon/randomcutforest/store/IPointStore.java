--- conflicted
+++ resolved
@@ -27,7 +27,6 @@
 
     P get(int index);
 
-<<<<<<< HEAD
     void incrementRefCount(int index);
 
     void decrementRefCount(int index);
@@ -41,8 +40,6 @@
      */
     int add(double[] point);
 
-=======
->>>>>>> 8a050720
     /**
      * Prints the point given the index, irrespective of the encoding of the point.
      * Used in exceptions and error messages
@@ -50,9 +47,6 @@
      * @param index index of the point in the store
      * @return a string that can be printed
      */
-<<<<<<< HEAD
     String toString(int index);
-=======
-    String getString(int index);
->>>>>>> 8a050720
+
 }