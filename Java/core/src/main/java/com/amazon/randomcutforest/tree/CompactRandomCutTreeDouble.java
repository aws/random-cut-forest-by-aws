/*
 * Copyright 2020 Amazon.com, Inc. or its affiliates. All Rights Reserved.
 *
 * Licensed under the Apache License, Version 2.0 (the "License").
 * You may not use this file except in compliance with the License.
 * A copy of the License is located at
 *
 *     http://www.apache.org/licenses/LICENSE-2.0
 *
 * or in the "license" file accompanying this file. This file is distributed
 * on an "AS IS" BASIS, WITHOUT WARRANTIES OR CONDITIONS OF ANY KIND, either
 * express or implied. See the License for the specific language governing
 * permissions and limitations under the License.
 */

package com.amazon.randomcutforest.tree;

import static com.amazon.randomcutforest.CommonUtils.checkArgument;
import static com.amazon.randomcutforest.CommonUtils.checkNotNull;
import static com.amazon.randomcutforest.CommonUtils.checkState;

import java.util.Arrays;
import java.util.Random;
import java.util.function.Function;

import com.amazon.randomcutforest.CommonUtils;
import com.amazon.randomcutforest.MultiVisitor;
import com.amazon.randomcutforest.Visitor;
import com.amazon.randomcutforest.executor.Sequential;
import com.amazon.randomcutforest.state.store.LeafStoreState;
import com.amazon.randomcutforest.state.store.NodeStoreState;
import com.amazon.randomcutforest.store.IPointStore;
import com.amazon.randomcutforest.store.LeafStore;
import com.amazon.randomcutforest.store.NodeStore;

/**
 * A Compact Random Cut Tree is a tree data structure whose leaves represent
 * points inserted into the tree and whose interior nodes represent regions of
 * space defined by Bounding Boxes and Cuts. New nodes and leaves are added to
 * the tree by making random cuts.
 *
 * The offsets are encoded as follows: an offset greater or equal maxSize
 * corresponds to a leaf node of offset (offset - maxSize) otherwise the offset
 * corresponds to an internal node
 *
 * The main use of this class is to be updated with points sampled from a
 * stream, and to define traversal methods. Users can then implement a
 * {@link Visitor} which can be submitted to a traversal method in order to
 * compute a statistic from the tree.
 */
public class CompactRandomCutTreeDouble implements ITree<Integer> {

    /**
     * The index value used to represent the absence of a node. For example, when
     * the tree is created the root node index will be NULL. After a point is added
     * and a root node is created, the root node's parent will be NULL, and so on.
     */
    public static final short NULL = -1;

    private final Random random;
    private final int maxSize;
    protected final NodeStore internalNodes;
    protected final LeafStore leafNodes;
    protected final IPointStore<double[]> pointStore;
    protected short rootIndex;
    private final CompactNodeViewDouble nodeView;

    public CompactRandomCutTreeDouble(int maxSize, long seed, IPointStore<double[]> pointStore) {
        checkArgument(maxSize > 0, "maxSize must be greater than 0");
        checkNotNull(pointStore, "pointStore must not be null");
        this.maxSize = maxSize;
        this.pointStore = pointStore;
        internalNodes = new NodeStore((short) (this.maxSize - 1));
        leafNodes = new LeafStore((short) this.maxSize);
        random = new Random(seed);
        rootIndex = NULL;
        nodeView = new CompactNodeViewDouble(this, NULL);
    }

    public CompactRandomCutTreeDouble(int maxSize, long seed, IPointStore<double[]> pointStore, LeafStore leafStore,
            NodeStore nodeStore, short rootIndex) {
        checkArgument(maxSize > 0, "maxSize must be greater than 0");
        checkNotNull(pointStore, "pointStore must not be null");
        checkNotNull(leafStore, "leafStore must not be null");
        checkNotNull(nodeStore, "nodeStore must not be null");

        this.maxSize = maxSize;
        this.pointStore = pointStore;
        this.rootIndex = rootIndex;
        random = new Random(seed);
        internalNodes = nodeStore;
        leafNodes = leafStore;
        nodeView = new CompactNodeViewDouble(this, rootIndex);
        // reflateTree();
    }

    protected boolean isLeaf(short index) {
        return index - maxSize >= 0;
    }

    /**
     * Return a new {@link Cut}, which is chosen uniformly over the space of
     * possible cuts for the given bounding box.
     *
     * @param random A random number generator
     * @param box    A bounding box that we want to find a random cut for.
     * @return A new Cut corresponding to a random cut in the bounding box.
     */
    static Cut randomCut(Random random, BoundingBox box) {
        double rangeSum = box.getRangeSum();
        checkArgument(rangeSum > 0, "box.getRangeSum() must be greater than 0");

        double breakPoint = random.nextDouble() * rangeSum;

        for (int i = 0; i < box.getDimensions(); i++) {
            double range = box.getRange(i);
            if (breakPoint <= range) {
                double cutValue = box.getMinValue(i) + breakPoint;

                // Random cuts have to take a value in the half-open interval [minValue,
                // maxValue) to ensure that a
                // Node has a valid left child and right child.
                if ((cutValue == box.getMaxValue(i)) && (box.getMinValue(i) < box.getMaxValue(i))) {
                    cutValue = Math.nextAfter(box.getMaxValue(i), box.getMinValue(i));
                }

                return new Cut(i, cutValue);
            }
            breakPoint -= range;
        }

        throw new IllegalStateException("The break point did not lie inside the expected range");
    }

    /** returns the boundingbox */
    BoundingBox getBoundingBox(short nodeOffset) {
        if (nodeOffset - maxSize >= 0) {
            return new BoundingBox(pointStore.get(leafNodes.pointIndex[nodeOffset - maxSize]));
        } else {
            if (internalNodes.boundingBox[nodeOffset] == null) {
                reflateNode(nodeOffset);
            }
            return internalNodes.boundingBox[nodeOffset];
        }
    }

    BoundingBox getBoundingBoxLeaveNull(short nodeOffset) {
        if (nodeOffset - maxSize >= 0) {
            return new BoundingBox(pointStore.get(leafNodes.pointIndex[nodeOffset - maxSize]));
        } else {
            return internalNodes.boundingBox[nodeOffset];
        }
    }

    /**
     * Replace a Node in the tree structure. This method replaces oldNode with
     * newNode as a child of oldNode.getParent().
     *
     * @param oldNodeOffset The node we are replacing.
     * @param newNodeOffset The new node we are inserting into the tree.
     */

    void replaceNode(short oldNodeOffset, short newNodeOffset) {

        short parent;
        if (isLeaf(oldNodeOffset)) {
            parent = leafNodes.parentIndex[oldNodeOffset - maxSize];
        } else {
            parent = internalNodes.parentIndex[oldNodeOffset];
        }

        if (parent != NULL) {
            checkState(parent < maxSize, "incorrect");
            if (internalNodes.leftIndex[parent] == oldNodeOffset) {
                internalNodes.leftIndex[parent] = newNodeOffset;
            } else {
                internalNodes.rightIndex[parent] = newNodeOffset;
            }
        }

        if (isLeaf(newNodeOffset)) {
            leafNodes.parentIndex[newNodeOffset - maxSize] = parent;
        } else {
            internalNodes.parentIndex[newNodeOffset] = parent;
        }
    }

    /**
     * Return the sibling of a non-root node. Note that every non-leaf node in a
     * Random Cut Tree has two children.
     *
     * @param nodeOffset The node whose sibling we are requesting.
     * @return the sibling of node in the tree.
     */

    short getSibling(short nodeOffset) {
        checkArgument(nodeOffset >= 0, " cannotbe negative");
        int parent;
        if (isLeaf(nodeOffset)) {
            parent = leafNodes.parentIndex[nodeOffset - maxSize];
        } else {
            parent = internalNodes.parentIndex[nodeOffset];
        }

        if (parent != NULL) {
            checkArgument(parent < maxSize, "incorrect");
            if (internalNodes.leftIndex[parent] == nodeOffset) {
                return internalNodes.rightIndex[parent];
            } else if (internalNodes.rightIndex[parent] == nodeOffset) {
                return internalNodes.leftIndex[parent];
            } else {
                throw new IllegalArgumentException("node parent does not link back to node");
            }
        } else
            return NULL; // root is leaf
    }

    protected boolean leftOf(float[] point, short nodeOffset) {
        return leftOf(CommonUtils.toDoubleArray(point), nodeOffset);
    }

    protected boolean leftOf(double[] point, short nodeOffset) {
<<<<<<< HEAD
        return leftOf(point, internalNodes.cutDimension[nodeOffset], internalNodes.cutValue[nodeOffset]);
    }

    boolean leftOf(double[] point, int dimension, double val) {
        return (point[dimension] <= val);
    }

    class CandidateChange {
        short siblingOffset;
        int cutDimension;
        double cutValue;
        BoundingBox savedBox;

        void setCandidateChange(short sibling, short dim, double val, BoundingBox box) {
            siblingOffset = sibling;
            cutDimension = dim;
            cutValue = val;
            savedBox = box;
        }

        void effectChange(int pointIndex, double[] point, int parentIndex) {
            addResolved = true;
            int oldmass = (isLeaf(siblingOffset)) ? leafNodes.mass[siblingOffset - maxSize]
                    : internalNodes.mass[siblingOffset];
            short leafOffset = (short) (leafNodes.add(NULL, pointIndex, 1) + maxSize); // parent pointIndex
            // needs to be fixed
            short mergedNode = leftOf(point, cutDimension, cutValue)
                    ? internalNodes.addNode(NULL, leafOffset, siblingOffset, cutDimension, cutValue, oldmass + 1)
                    : internalNodes.addNode(NULL, siblingOffset, leafOffset, cutDimension, cutValue, oldmass + 1);

            int parent;
            if (isLeaf(siblingOffset))
                parent = leafNodes.parentIndex[siblingOffset - maxSize];
            else
                parent = internalNodes.parentIndex[siblingOffset];

            if (parent == NULL) {
                rootIndex = mergedNode;
            } else {
                replaceNode(siblingOffset, mergedNode);
            }
            leafNodes.parentIndex[leafOffset - maxSize] = mergedNode;
            if (isLeaf(siblingOffset))
                leafNodes.parentIndex[siblingOffset - maxSize] = mergedNode;
            else
                internalNodes.parentIndex[siblingOffset] = mergedNode;

            internalNodes.boundingBox[mergedNode] = savedBox;
            short tempNode = mergedNode;
            while (internalNodes.parentIndex[tempNode] != parentIndex) {
                tempNode = internalNodes.parentIndex[tempNode];
                internalNodes.boundingBox[tempNode].addPoint(point);
            }

        }

        boolean checkContainsAndUpdateCut(double[] point, short nodeOffset) {
            BoundingBox existingBox = getBoundingBox(nodeOffset);
            if (existingBox.contains(point)) {
                return true;
            }
            BoundingBox mergedBox = existingBox.getMergedBox(point);
            Cut cut = randomCut(random, mergedBox);
            int splitDimension = cut.getDimension();
            double splitValue = cut.getValue();
            double minValue = existingBox.getMinValue(splitDimension);
            double maxValue = existingBox.getMaxValue(splitDimension);

            // if the proposed cut separates the new point from the existing bounding box:
            // * create a new leaf node for the point
            // * make it a sibling of the existing bounding box
            // * make the new leaf node and the existing node children of a new node with
            // the merged bounding box

            if (minValue > splitValue || maxValue <= splitValue) {
                cutValue = splitValue;
                cutDimension = splitDimension;
                siblingOffset = nodeOffset;
                savedBox = mergedBox;
            }
            return false;
        }
    }

    CandidateChange candidateChange = new CandidateChange();

    boolean checkEquals(double[] point, double[] otherPoint) {
        for (int j = 0; j < point.length; j++) {
            if (point[j] != otherPoint[j]) {
                return false;
            }
        }
        return true;
    }

    private boolean resolvedDelete;

    /**
     * The function merges the two child boxes, provided none of the three
     * (including itself) was non-null before the delete.
     * 
     * @param nodeOffset the current node
     */
    void updateBoxAfterDelete(short nodeOffset, double[] point) {
        if (resolvedDelete || internalNodes.boundingBox[nodeOffset] == null)
            return;
        BoundingBox leftBox = getBoundingBoxLeaveNull(internalNodes.leftIndex[nodeOffset]);
        BoundingBox rightBox = getBoundingBoxLeaveNull(internalNodes.rightIndex[nodeOffset]);
        if ((rightBox != null) && (leftBox != null)) {
            internalNodes.boundingBox[nodeOffset] = leftBox.getMergedBox(rightBox);
            if (internalNodes.boundingBox[nodeOffset].contains(point)) {
                resolvedDelete = true;
            }
        }
=======
        return (point[internalNodes.cutDimension[nodeOffset]] <= internalNodes.cutValue[nodeOffset]);
>>>>>>> 8da8b8aa
    }

    private boolean resolvedDelete;

    /**
     * The function merges the two child boxes, provided none of the three
     * (including itself) was non-null before the delete.
     * 
     * @param nodeOffset the current node
     */
    void updateBoxAfterDelete(short nodeOffset, double[] point) {
        if (resolvedDelete || internalNodes.boundingBox[nodeOffset] == null)
            return;
        BoundingBox leftBox = getBoundingBoxLeaveNull(internalNodes.leftIndex[nodeOffset]);
        BoundingBox rightBox = getBoundingBoxLeaveNull(internalNodes.rightIndex[nodeOffset]);
        if ((rightBox != null) && (leftBox != null)) {
            internalNodes.boundingBox[nodeOffset] = leftBox.getMergedBox(rightBox);
            if (internalNodes.boundingBox[nodeOffset].contains(point)) {
                resolvedDelete = true;
            }
        }
    }

    /**
     * Delete the given point from this tree.
     *
     * @param sequential An offset of the point in the tree that we wish to delete.
     */
    @Override
    public void deletePoint(Sequential<Integer> sequential) {
        checkState(rootIndex != NULL, "root must not be null");
        resolvedDelete = false;
        deletePoint(rootIndex, pointStore.get(sequential.getValue()), 0);
    }

    /**
     * This function deletes the point from the tree recursively. We traverse the
     * tree based on the cut stored in each interior node until we reach a leaf
     * node. We then delete the leaf node if the mass of the node is 1, otherwise we
     * reduce the mass by 1.
     *
     * @param nodeOffset node that we are visiting in the tree.
     * @param point      the point that is being deleted from the tree.
     * @param level      the level (i.e., the length of the path to the root) of the
     *                   node being evaluated.
     * @return the index of the deleted node.
     */
    private int deletePoint(short nodeOffset, double[] point, int level) {

        if (isLeaf(nodeOffset)) {
            short leafOffset = (short) (nodeOffset - maxSize);
            if (!pointStore.pointEquals(leafNodes.pointIndex[leafOffset], point)) {
                throw new IllegalStateException(
                        Arrays.toString(point) + " " + Arrays.toString(pointStore.get(leafNodes.pointIndex[leafOffset]))
                                + " " + leafOffset + " node " + leafNodes.pointIndex[leafOffset] + " " + false
                                + " Inconsistency in trees in delete step here.");
            }

            //
            // the above assumes that sequence indexes are unique ... which is true for the
            // specific sampler used
            //

            if (leafNodes.mass[leafOffset] > 1) {
                --leafNodes.mass[leafOffset];
                return leafNodes.pointIndex[leafOffset];
            }

            short parent = leafNodes.parentIndex[leafOffset];
            int saved = leafNodes.pointIndex[leafOffset];
            if (parent == NULL) {
                rootIndex = NULL;
                leafNodes.delete(leafOffset);
                return saved;
            }

            int grandParent = internalNodes.parentIndex[parent];
            if (grandParent == NULL) {
                rootIndex = getSibling(nodeOffset);
                if (isLeaf(rootIndex)) {
                    leafNodes.parentIndex[rootIndex - maxSize] = NULL;
                } else {
                    internalNodes.parentIndex[rootIndex] = NULL;
                }
            } else {
                short sibling = getSibling(nodeOffset);
                replaceNode(parent, sibling);
            }
            leafNodes.delete(leafOffset);
            internalNodes.delete(parent);
            return saved;
        }

        // node is not a leaf, and is an internal node
        int ret;
        if (leftOf(point, nodeOffset)) {
            ret = deletePoint(internalNodes.leftIndex[nodeOffset], point, level + 1);
        } else {
            ret = deletePoint(internalNodes.rightIndex[nodeOffset], point, level + 1);
        }

        updateBoxAfterDelete(nodeOffset, point);
        --internalNodes.mass[nodeOffset];
        return ret;
    }

    boolean addResolved;

    /**
     * This function adds a point to the tree recursively starting from the leaf
     * node. The algorithm for adding a point is as follows:
     * <ol>
     * <li>At the current node we create a new bounding box by merging the point
     * with the existing box.</li>
     * <li>We pick a dimension and a value of cut.</li>
     * <li>If the cut falls outside the existing box we record the most recent
     * location.</li>
     * <li>We proceed to the parent.</li>
     * <li>If the point is within the current bounding box then make the change
     * corresponding to the most recent location and "resolve" the situation. If the
     * point is outside the bounding box of the tree then this step is taken at the
     * root node in addpoint(Sequential seg)</li>
     * </ol>
     *
     * @param nodeOffset the current node in the tree we are on
     * @param point      the point that we want to add to the tree
     * @param pointIndex is the location of the point in pointstore
     */
    private int addPoint(short nodeOffset, double[] point, int pointIndex) {
<<<<<<< HEAD
        if (isLeaf(nodeOffset)) {
            double[] oldPoint = pointStore.get(leafNodes.pointIndex[nodeOffset - maxSize]);
            if (checkEquals(oldPoint, point)) {
                // the inserted point is equal to an existing leaf point
                ++leafNodes.mass[nodeOffset - maxSize];
                addResolved = true;
                return leafNodes.pointIndex[nodeOffset - maxSize];
            } else {
                BoundingBox mergedBox = BoundingBox.getMergedBox(point, oldPoint);
                Cut cut = randomCut(random, mergedBox);
                candidateChange.setCandidateChange(nodeOffset, (short) cut.getDimension(), cut.getValue(), mergedBox);
=======
        if (isLeaf(nodeOffset) && pointStore.pointEquals(leafNodes.pointIndex[nodeOffset - maxSize], point)) {
            // the inserted point is equal to an existing leaf point
            ++leafNodes.mass[nodeOffset - maxSize];
            return leafNodes.pointIndex[nodeOffset - maxSize];
        }

        // either the node is not a leaf, or else it's a leaf node containing a
        // different point

        double[] dpoint = point;

        BoundingBox existingBox = getBoundingBox(nodeOffset);
        BoundingBox mergedBox = existingBox.getMergedBox(dpoint);

        if (!existingBox.contains(dpoint)) {

            // Propose a random cut

            Cut cut = randomCut(random, mergedBox);
            int splitDimension = cut.getDimension();
            double splitValue = cut.getValue();
            double minValue = existingBox.getMinValue(splitDimension);
            double maxValue = existingBox.getMaxValue(splitDimension);

            // if the proposed cut separates the new point from the existing bounding box:
            // * create a new leaf node for the point
            // * make it a sibling of the existing bounding box
            // * make the new leaf node and the existing node children of a new node with
            // the merged bounding box

            if (minValue > splitValue || maxValue <= splitValue) {
                int oldmass = (isLeaf(nodeOffset)) ? leafNodes.mass[nodeOffset - maxSize]
                        : internalNodes.mass[nodeOffset];
                short leafOffset = (short) (leafNodes.add(NULL, pointIndex, 1) + maxSize); // parent pointIndex
                                                                                           // needs to be fixed
                short mergedNode = (minValue > splitValue)
                        ? internalNodes.addNode(NULL, leafOffset, nodeOffset, splitDimension, splitValue, oldmass + 1)
                        : internalNodes.addNode(NULL, nodeOffset, leafOffset, splitDimension, splitValue, oldmass + 1);

                int parent;
                if (isLeaf(nodeOffset))
                    parent = leafNodes.parentIndex[nodeOffset - maxSize];
                else
                    parent = internalNodes.parentIndex[nodeOffset];

                if (parent == NULL) {
                    rootIndex = mergedNode;
                } else {
                    replaceNode(nodeOffset, mergedNode);
                }
                leafNodes.parentIndex[leafOffset - maxSize] = mergedNode;
                if (isLeaf(nodeOffset))
                    leafNodes.parentIndex[nodeOffset - maxSize] = mergedNode;
                else
                    internalNodes.parentIndex[nodeOffset] = mergedNode;

                internalNodes.boundingBox[mergedNode] = mergedBox;

>>>>>>> 8da8b8aa
                return pointIndex;
            }
        }

        int ret;
        if (leftOf(point, nodeOffset)) {
            ret = addPoint(internalNodes.leftIndex[nodeOffset], point, pointIndex);
        } else {
            ret = addPoint(internalNodes.rightIndex[nodeOffset], point, pointIndex);
        }

        if (!addResolved) {
            addResolved = candidateChange.checkContainsAndUpdateCut(point, nodeOffset);
            if (addResolved) {
                candidateChange.effectChange(pointIndex, point, nodeOffset);
            }
        }
        ++internalNodes.mass[nodeOffset];
        return ret;
    }

    public Integer addPoint(Sequential<Integer> seq) {
        int pointIndex = seq.getValue();
        double[] pointValue = pointStore.get(pointIndex);
        if (rootIndex == NULL) {
            rootIndex = (short) (leafNodes.add(NULL, pointIndex, 1) + maxSize);
            return pointIndex;
        } else {
            addResolved = false;
            int ret = addPoint(rootIndex, pointValue, pointIndex);
            if (!addResolved) {
                candidateChange.effectChange(pointIndex, pointValue, NULL);
            }
            return ret;
        }
    }

    /**
     * Starting from the root, traverse the canonical path to a leaf node and visit
     * the nodes along the path. The canonical path is determined by the input
     * point: at each interior node, we select the child node by comparing the
     * node's {@link Cut} to the corresponding coordinate value in the input point.
     * The method recursively traverses to the leaf node first and then invokes the
     * visitor on each node in reverse order. That is, if the path to the leaf node
     * determined by the input point is root, node1, node2, ..., node(N-1), nodeN,
     * leaf; then we will first invoke visitor::acceptLeaf on the leaf node, and
     * then we will invoke visitor::accept on the remaining nodes in the following
     * order: nodeN, node(N-1), ..., node2, node1, and root.
     *
     * @param point          A point which determines the traversal path from the
     *                       root to a leaf node.
     * @param visitorFactory A visitor that will be invoked for each node on the
     *                       path.
     * @param <R>            The return type of the Visitor.
     * @return the value of {@link Visitor#getResult()}} after the traversal.
     */
    @Override
    public <R> R traverse(double[] point, Function<ITree<?>, Visitor<R>> visitorFactory) {
        checkState(rootIndex != NULL, "this tree doesn't contain any nodes");
        Visitor<R> visitor = visitorFactory.apply(this);
        traversePathToLeafAndVisitNodes(point, visitor, rootIndex, nodeView, 0);
        return visitor.getResult();
    }

    private <R> void traversePathToLeafAndVisitNodes(double[] point, Visitor<R> visitor, short currentNode,
            CompactNodeViewDouble nodeView, int depthOfNode) {
        if (isLeaf(currentNode)) {
            nodeView.setCurrentNodeIndex(currentNode);
            visitor.acceptLeaf(nodeView, depthOfNode);
        } else {
            short childNode = leftOf(point, currentNode) ? internalNodes.leftIndex[currentNode]
                    : internalNodes.rightIndex[currentNode];
            traversePathToLeafAndVisitNodes(point, visitor, childNode, nodeView, depthOfNode + 1);
            nodeView.setCurrentNodeIndex(currentNode);
            visitor.accept(nodeView, depthOfNode);
        }
    }

    /**
     * This is a traversal method which follows the standard traveral path (defined
     * in {@link #traverse(double[], Function)}) but at Node in checks to see
     * whether the visitor should split. If a split is triggered, then independent
     * copies of the visitor are sent down each branch of the tree and then merged
     * before propogating the result.
     *
     * @param point          A point which determines the traversal path from the
     *                       root to a leaf node.
     * @param visitorFactory A visitor that will be invoked for each node on the
     *                       path.
     * @param <R>            The return type of the Visitor.
     * @return the value of {@link Visitor#getResult()}} after the traversal.
     */

    @Override
    public <R> R traverseMulti(double[] point, Function<ITree<?>, MultiVisitor<R>> visitorFactory) {
        checkNotNull(point, "point must not be null");
        checkNotNull(visitorFactory, "visitor must not be null");
        checkState(rootIndex != NULL, "this tree doesn't contain any nodes");
        MultiVisitor<R> visitor = visitorFactory.apply(this);
        traverseTreeMulti(point, visitor, rootIndex, nodeView, 0);
        return visitor.getResult();
    }

    private <R> void traverseTreeMulti(double[] point, MultiVisitor<R> visitor, short currentNode,
            CompactNodeViewDouble nodeView, int depthOfNode) {
        if (isLeaf(currentNode)) {
            nodeView.setCurrentNodeIndex(currentNode);
            visitor.acceptLeaf(nodeView, depthOfNode);
        } else {
            nodeView.setCurrentNodeIndex(currentNode);
            if (visitor.trigger(nodeView)) {
                traverseTreeMulti(point, visitor, internalNodes.leftIndex[currentNode], nodeView, depthOfNode + 1);
                MultiVisitor<R> newVisitor = visitor.newCopy();
                nodeView.setCurrentNodeIndex(internalNodes.rightIndex[currentNode]);
                traverseTreeMulti(point, newVisitor, internalNodes.rightIndex[currentNode], nodeView, depthOfNode + 1);
                visitor.combine(newVisitor);
                nodeView.setCurrentNodeIndex(currentNode);
                visitor.accept(nodeView, depthOfNode);
            } else {
                short childNode = leftOf(point, currentNode) ? internalNodes.leftIndex[currentNode]
                        : internalNodes.rightIndex[currentNode];
                traverseTreeMulti(point, visitor, childNode, nodeView, depthOfNode + 1);
                nodeView.setCurrentNodeIndex(currentNode);
                visitor.accept(nodeView, depthOfNode);
            }
        }
    }

    @Override
    public int getMass() {
        if (rootIndex == NULL)
            return 0;
        else
            return getMass(rootIndex);
    }

    protected int getMass(short nodeOffset) {
        if (nodeOffset - maxSize >= 0) {
            return leafNodes.mass[nodeOffset - maxSize];
        } else {
            return internalNodes.mass[nodeOffset];
        }
    }

    protected double[] getLeafPoint(short nodeOffset) {
        return pointStore.get(leafNodes.pointIndex[nodeOffset - maxSize]);
    }

    /*
     * private Node newNode(Node leftChild, Node rightChild, Cut cut, BoundingBox
     * box) { Node node = new Node(leftChild, rightChild, cut, box, false);
     * 
     * return node; }
     */
    public void reflateTree() {
        if ((rootIndex == NULL) || (rootIndex >= maxSize))
            return;
        reflateNode(rootIndex);
    }

    /**
     * creates the bounding box of a node/leaf
     * 
     * @param offset node in question
     * @return the bounding box
     */
    private BoundingBox reflateNode(short offset) {
        if (offset - maxSize >= 0) {
            return new BoundingBox(getLeafPoint(offset));
        }
        internalNodes.boundingBox[offset] = reflateNode(internalNodes.leftIndex[offset])
                .getMergedBox(reflateNode(internalNodes.rightIndex[offset]));
        return internalNodes.boundingBox[offset];
    }

    public NodeStoreState getNodes() {
        return new NodeStoreState(internalNodes);
    }

    public LeafStoreState getLeaves() {
        return new LeafStoreState(leafNodes);
    }

    public short getRootIndex() {
        return rootIndex;
    }

}<|MERGE_RESOLUTION|>--- conflicted
+++ resolved
@@ -220,7 +220,7 @@
     }
 
     protected boolean leftOf(double[] point, short nodeOffset) {
-<<<<<<< HEAD
+
         return leftOf(point, internalNodes.cutDimension[nodeOffset], internalNodes.cutValue[nodeOffset]);
     }
 
@@ -335,9 +335,7 @@
                 resolvedDelete = true;
             }
         }
-=======
-        return (point[internalNodes.cutDimension[nodeOffset]] <= internalNodes.cutValue[nodeOffset]);
->>>>>>> 8da8b8aa
+
     }
 
     private boolean resolvedDelete;
@@ -467,7 +465,7 @@
      * @param pointIndex is the location of the point in pointstore
      */
     private int addPoint(short nodeOffset, double[] point, int pointIndex) {
-<<<<<<< HEAD
+
         if (isLeaf(nodeOffset)) {
             double[] oldPoint = pointStore.get(leafNodes.pointIndex[nodeOffset - maxSize]);
             if (checkEquals(oldPoint, point)) {
@@ -479,66 +477,6 @@
                 BoundingBox mergedBox = BoundingBox.getMergedBox(point, oldPoint);
                 Cut cut = randomCut(random, mergedBox);
                 candidateChange.setCandidateChange(nodeOffset, (short) cut.getDimension(), cut.getValue(), mergedBox);
-=======
-        if (isLeaf(nodeOffset) && pointStore.pointEquals(leafNodes.pointIndex[nodeOffset - maxSize], point)) {
-            // the inserted point is equal to an existing leaf point
-            ++leafNodes.mass[nodeOffset - maxSize];
-            return leafNodes.pointIndex[nodeOffset - maxSize];
-        }
-
-        // either the node is not a leaf, or else it's a leaf node containing a
-        // different point
-
-        double[] dpoint = point;
-
-        BoundingBox existingBox = getBoundingBox(nodeOffset);
-        BoundingBox mergedBox = existingBox.getMergedBox(dpoint);
-
-        if (!existingBox.contains(dpoint)) {
-
-            // Propose a random cut
-
-            Cut cut = randomCut(random, mergedBox);
-            int splitDimension = cut.getDimension();
-            double splitValue = cut.getValue();
-            double minValue = existingBox.getMinValue(splitDimension);
-            double maxValue = existingBox.getMaxValue(splitDimension);
-
-            // if the proposed cut separates the new point from the existing bounding box:
-            // * create a new leaf node for the point
-            // * make it a sibling of the existing bounding box
-            // * make the new leaf node and the existing node children of a new node with
-            // the merged bounding box
-
-            if (minValue > splitValue || maxValue <= splitValue) {
-                int oldmass = (isLeaf(nodeOffset)) ? leafNodes.mass[nodeOffset - maxSize]
-                        : internalNodes.mass[nodeOffset];
-                short leafOffset = (short) (leafNodes.add(NULL, pointIndex, 1) + maxSize); // parent pointIndex
-                                                                                           // needs to be fixed
-                short mergedNode = (minValue > splitValue)
-                        ? internalNodes.addNode(NULL, leafOffset, nodeOffset, splitDimension, splitValue, oldmass + 1)
-                        : internalNodes.addNode(NULL, nodeOffset, leafOffset, splitDimension, splitValue, oldmass + 1);
-
-                int parent;
-                if (isLeaf(nodeOffset))
-                    parent = leafNodes.parentIndex[nodeOffset - maxSize];
-                else
-                    parent = internalNodes.parentIndex[nodeOffset];
-
-                if (parent == NULL) {
-                    rootIndex = mergedNode;
-                } else {
-                    replaceNode(nodeOffset, mergedNode);
-                }
-                leafNodes.parentIndex[leafOffset - maxSize] = mergedNode;
-                if (isLeaf(nodeOffset))
-                    leafNodes.parentIndex[nodeOffset - maxSize] = mergedNode;
-                else
-                    internalNodes.parentIndex[nodeOffset] = mergedNode;
-
-                internalNodes.boundingBox[mergedNode] = mergedBox;
-
->>>>>>> 8da8b8aa
                 return pointIndex;
             }
         }
